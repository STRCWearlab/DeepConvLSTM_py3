--- conflicted
+++ resolved
@@ -11,7 +11,7 @@
 import seaborn as sn
 
 # Define constants
-<<<<<<< HEAD
+
 n_channels = 113 # number of sensor channels
 len_seq = 24 # Sliding window length
 stride = 8 # Sliding window step
@@ -26,24 +26,6 @@
 num_batches_val = 1 # How many batches should we validate on each epoch
 lr_step = 100
 
-
-# Class names for opportunity dataset
-=======
-n_channels = 67 # number of sensor channels
-len_seq = 320 # Sliding window length
-stride = 1 # Sliding window step
-num_epochs = 300 # Max no. of epochs to train for
-num_batches= -1 # No. of batches per epoc. -1 means all windows will be presented at least once, up to batchlen times per epoch (unless undersampled)
-batch_size = 100 # Batch size / width - this many sequential batches will be processed at once
-patience= 50 # Patience of early stopping routine. If criteria does not decrease in this many epochs, training is stopped.
-batchlen = 1 # No. of consecutive
-val_batch_size = 10000 # Batch size for validation/testing. Useful to make this as large as possible given GPU memory, to speed up validation and testing.
-test_batch_size = 10000
-
-
-
-
->>>>>>> 37d80dc7
 opp_class_names = ['Null','Open Door 1','Open Door 2','Close Door 1','Close Door 2','Open Fridge',
 'Close Fridge','Open Dishwasher','Close Dishwasher','Open Drawer 1','Close Drawer 1','Open Drawer 2','Close Drawer 2',
 'Open Drawer 3','Close Drawer 3','Clean Table','Drink from Cup','Toggle Switch']
@@ -68,21 +50,12 @@
  
  		# Convolutional net
 		self.convlayer = nn.Sequential(
-<<<<<<< HEAD
 			nn.Conv1d(n_channels, n_filters, (filter_size)),
 			# nn.MaxPool1d((pool_filter_size)), # Max pool layers, optional. 
 			nn.Conv1d(n_filters, n_filters, (filter_size)),
 			# nn.MaxPool1d((pool_filter_size)),
 			nn.Conv1d(n_filters, n_filters, (filter_size)),
 			nn.Conv1d(n_filters, n_filters, (filter_size))
-=======
-			nn.Conv2d(n_channels, n_filters, (filter_size,1)),
-			nn.MaxPool2d((pool_filter_size,1)),
-			nn.Conv2d(n_filters, n_filters, (filter_size,1)),
-			nn.MaxPool2d((pool_filter_size,1)),
-			nn.Conv2d(n_filters, n_filters, (filter_size,1)),
-			nn.Conv2d(n_filters, n_filters, (filter_size,1))
->>>>>>> 37d80dc7
 			)
 
 		# LSTM layers
@@ -129,28 +102,17 @@
 		return hidden
 
 
-<<<<<<< HEAD
+
 def train(net, X_train, y_train,X_val,y_val, epochs=num_epochs, batch_size=batch_size, lr=lr, time=True, shuffle=True):
-=======
-
-def train(net, X_train, y_train,X_val,y_val, epochs=num_epochs, batch_size=batch_size, lr=0.05, remove_nulls=False, time=True, shuffle=True):
->>>>>>> 37d80dc7
+
 
 	if time:
 		print('Starting training at',datetime.now())
 		start_time=datetime.now()
-<<<<<<< HEAD
+
 	weight_decay = 1e-5*lr*batch_size*(50/batchlen)
 	opt = torch.optim.Adam(net.parameters(),lr=lr,weight_decay=weight_decay,amsgrad=True)
 	scheduler = torch.optim.lr_scheduler.StepLR(opt,lr_step) # Learning rate scheduler to reduce LR every 100 epochs
-	
-=======
-
-	opt = torch.optim.SGD(net.parameters(), lr=lr, momentum=0.9, weight_decay=1e-4, nesterov=True) #Stochastic gradient descent optimiser with nesterov momentum
-	scheduler = torch.optim.lr_scheduler.StepLR(opt,75) # Learning rate scheduler to reduce LR every 100 epochs
-
-	criterion = nn.CrossEntropyLoss()
->>>>>>> 37d80dc7
 
 	if(train_on_gpu):
 		net.cuda()
@@ -175,65 +137,33 @@
 			train_losses = []
 			net.train() # Setup network for training
 
-<<<<<<< HEAD
-=======
-			
->>>>>>> 37d80dc7
+
 
 			for batch in iterate_minibatches_2D(X_train, y_train, batch_size, len_seq, stride, shuffle=shuffle, num_batches=num_batches, oversample=False, batchlen=batchlen, val=True):
 
 				x,y,pos= batch
 
 
-				inputs, targets = torch.from_numpy(x), torch.from_numpy(y)
-<<<<<<< HEAD
-				
+				inputs, targets = torch.from_numpy(x), torch.from_numpy(y)				
 
 				opt.zero_grad()  # Clear gradients in optimizer
-=======
-
-				if(train_on_gpu):
-					targets = targets.cuda()
-				
-				
-
-				opt.zero_grad() # Clear gradients in opt
-
-				h = net.init_hidden(batch_size)
-				h = tuple([each.data for each in h])  # Get rid of gradients in hidden var from previous states
->>>>>>> 37d80dc7
+
 
 				if pos==0:
 					h = net.init_hidden(inputs.size()[0])
 
 				h = tuple([each.data for each in h])  # Get rid of gradients in hidden and cell states
 
-<<<<<<< HEAD
+        
 				if train_on_gpu:
 					inputs,targets = inputs.cuda(),targets.cuda()
 				
 				output, h = net(inputs,h,inputs.size()[0]) # Run inputs through network
-=======
-					if(train_on_gpu):
-						i = i.cuda()
-
-					
-					i = i.reshape((-1, len_seq, n_channels, 1))
-					out, h = net(i,h,inputs.size()[1])
-					output = torch.cat((output,out))
-					targets_cumulative = torch.cat((targets_cumulative, targets[j]))
-
-					
->>>>>>> 37d80dc7
+
 
 				loss = criterion(output, targets.long())
 				
 				loss.backward()
-<<<<<<< HEAD
-=======
-				# torch.nn.utils.clip_grad_norm_(net.parameters(), 0.5)
-
->>>>>>> 37d80dc7
 				opt.step()	
 
 				train_losses.append(loss.item())
@@ -255,7 +185,6 @@
 					
 					targets_cumulative.extend([y for y in y])
 
-<<<<<<< HEAD
 					if pos == 0:
 						val_h = net.init_hidden(inputs.size()[0])
 
@@ -266,25 +195,7 @@
 	
 					val_loss = val_criterion(output, targets.long())
 					val_losses.append(val_loss.item())
-=======
-					if(train_on_gpu):
-						targets = targets.cuda()
-
-					val_h = net.init_hidden(inputs.size()[1])
-					val_h = tuple([each.data for each in val_h])
-
-
-					for j, i in enumerate(inputs):
-
-						if train_on_gpu:
-							i = i.cuda()
-						
-						x = x.reshape((-1, len_seq, n_channels, 1))
-						output, val_h = net(i,val_h,inputs.size()[1])
-		
-						val_loss = criterion(output, targets[j].long())
-						val_losses.append(val_loss.item())
->>>>>>> 37d80dc7
+
 
 					top_p, top_class = output.topk(1,dim=1)
 					top_classes.extend([top_class.item() for top_class in top_class.cpu()])
@@ -353,24 +264,11 @@
 			targets_cumulative.extend([y for y in y])
 
 			if(train_on_gpu):
-<<<<<<< HEAD
 				targets,inputs = targets.cuda(),inputs.cuda()
-=======
-				targets = targets.cuda()
-
->>>>>>> 37d80dc7
+
 
 			if pos == 0:
 				test_h = net.init_hidden(inputs.size()[0])
-
-
-<<<<<<< HEAD
-=======
-				if train_on_gpu:
-					i = i.cuda()
-
-				x = x.reshape((-1, len_seq, n_channels, 1))
->>>>>>> 37d80dc7
 
 			output, test_h = net(inputs,test_h,inputs.size()[0])
 
